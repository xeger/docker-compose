# encoding: utf-8
module Docker
  module Compose
<<<<<<< HEAD
    VERSION = '1.0.1'
=======
    VERSION = '1.0.2'
>>>>>>> b8abb450
  end
end<|MERGE_RESOLUTION|>--- conflicted
+++ resolved
@@ -1,10 +1,6 @@
 # encoding: utf-8
 module Docker
   module Compose
-<<<<<<< HEAD
-    VERSION = '1.0.1'
-=======
     VERSION = '1.0.2'
->>>>>>> b8abb450
   end
 end