--- conflicted
+++ resolved
@@ -76,16 +76,15 @@
       true
     end
 
-<<<<<<< HEAD
     # Take the stack down
     def down
       run!('down')
-=======
+    end
+
     # Pull images of services
     # @param [Array] services list of String service names to pull
     def pull(*services)
       run!('pull', *services)
->>>>>>> 44534141
     end
 
     def rm(*services, force:false, volumes:false)
